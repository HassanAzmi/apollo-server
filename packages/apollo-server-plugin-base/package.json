--- conflicted
+++ resolved
@@ -1,10 +1,6 @@
 {
   "name": "apollo-server-plugin-base",
-<<<<<<< HEAD
-  "version": "0.1.7",
-=======
   "version": "0.2.0-alpha.0",
->>>>>>> ef318186
   "description": "Apollo Server plugin base classes",
   "main": "dist/index.js",
   "types": "dist/index.d.ts",
